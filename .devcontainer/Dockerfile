--- conflicted
+++ resolved
@@ -52,10 +52,6 @@
   toml \
   yapf \
   jupyterlab
-<<<<<<< HEAD
-
-=======
   
->>>>>>> 12a93b07
 # Install poetry
 RUN curl -sSL https://install.python-poetry.org | python3 -